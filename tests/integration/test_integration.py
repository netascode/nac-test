--- conflicted
+++ resolved
@@ -9,12 +9,8 @@
 from pathlib import Path
 
 import pytest
-<<<<<<< HEAD
 import yaml  # type: ignore
-from robot import run as robot_run
-=======
 from robot import run as robot_run  # type: ignore[attr-defined]
->>>>>>> 7cafd0dd
 from typer.testing import CliRunner
 
 import nac_test.cli.main
@@ -241,18 +237,11 @@
             tmpdir,
         ],
     )
-<<<<<<< HEAD
     assert result.exit_code == 0
     assert not os.path.exists(os.path.join(tmpdir, "ABC", "test1.robot"))
     assert not os.path.exists(os.path.join(tmpdir, "DEF", "test1.robot"))
     # files and their content are checked here
     verify_file_content(Path(templates_path) / "expected_content.yaml", Path(tmpdir))
-=======
-    assert os.path.exists(os.path.join(tmpdir, "ABC", "test1_001.robot"))
-    assert os.path.exists(os.path.join(tmpdir, "ABC", "test1_002.robot"))
-    assert os.path.exists(os.path.join(tmpdir, "DEF", "test1_001.robot"))
-    assert result.exit_code == 0
->>>>>>> 7cafd0dd
 
 
 def test_nac_test_verbosity_debug(tmpdir: str) -> None:
