--- conflicted
+++ resolved
@@ -216,7 +216,14 @@
     assert result.exit_code == 0, "Robot/Pabot wasn't called with DEBUG loglevel"
 
 
-<<<<<<< HEAD
+def test_load_robotlibs(tmpdir: str) -> None:
+    result = robot_run(
+        "tests/integration/fixtures/templates_robotlibs/robotlibs.robot",
+        outputdir=tmpdir,
+    )
+    assert result == 0
+
+
 @pytest.mark.parametrize("fixture_name", ["tmpdir", "temp_cwd_dir"])
 def test_nac_test_ordering(request: pytest.FixtureRequest, fixture_name: str) -> None:
     # Get the fixture value dynamically based on the parameter
@@ -294,12 +301,4 @@
             pattern = rf"^--suite.*{re.escape(suite_path)}$"
             assert re.search(pattern, content, re.M), (
                 f"Missing --suite entry for '{suite_path}' ({description})"
-            )
-=======
-def test_load_robotlibs(tmpdir: str) -> None:
-    result = robot_run(
-        "tests/integration/fixtures/templates_robotlibs/robotlibs.robot",
-        outputdir=tmpdir,
-    )
-    assert result == 0
->>>>>>> 057c0269
+            )