# SPDX-License-Identifier: MPL-2.0
# Copyright (c) 2025 Daniel Schmidt
import logging
from pathlib import Path

import pabot.pabot
from pabot.arguments import parse_args
from robot.errors import DataError

logger = logging.getLogger(__name__)


def parse_and_validate_extra_args(extra_args: list[str]) -> list[str]:
    """
    Parse and validate extra Robot Framework arguments using pabot's parse_args.

    Args:
        extra_args: Additional Robot Framework arguments to pass to pabot

    Returns:
        Validated Robot Framework arguments (no datasources)

    Raises:
        ValueError: If extra_args contain datasources/files
        DataError: If extra_args contain invalid Robot Framework arguments
    """
    if not extra_args:
        return []

    try:
        robot_options, datasources, pabot_args, _ = parse_args(
            extra_args + ["__dummy__.robot"]
        )
    except DataError as e:
        logger.error(f"Invalid Robot Framework arguments: {e}")
        raise

    # Check if datasources were provided in extra_args (excluding our dummy)
    actual_datasources = [ds for ds in datasources if ds != "__dummy__.robot"]
    if actual_datasources:
        error_msg = f"Datasources/files are not allowed in extra arguments: {', '.join(actual_datasources)}"
        logger.error(error_msg)
        raise ValueError(error_msg)

    # Check if any pabot-specific arguments were provided
    # Pabot-specific options that should not be in extra_args
    pabot_specific_options = [
        "testlevelsplit",
        "pabotlib",
        "pabotlibhost",
        "pabotlibport",
        "processes",
        "verbose",
        "ordering",
        "suitesfrom",
        "resourcefile",
        "pabotprerunmodifier",
        "artifacts",
        "artifactsinsubfolders",
    ]

    pabot_options_provided = []
    for extra_arg in extra_args:
        if extra_arg.startswith("--"):
            option_name = extra_arg[2:]
            if option_name in pabot_specific_options:
                pabot_options_provided.append(extra_arg)

    if pabot_options_provided:
        error_msg = f"Pabot-specific arguments are not allowed in extra arguments: {', '.join(pabot_options_provided)}. Only Robot Framework options are accepted."
        logger.error(error_msg)
        raise ValueError(error_msg)

    return extra_args


def run_pabot(
    path: Path,
    include: list[str] | None = None,
    exclude: list[str] | None = None,
    processes: int | None = None,
    dry_run: bool = False,
    verbose: bool = False,
    ordering_file: Path | None = None,
<<<<<<< HEAD
    extra_args: list[str] | None = None,
) -> None:
=======
) -> int:
>>>>>>> 99f1d253
    """Run pabot"""
    include = include or []
    exclude = exclude or []
    robot_args = []
    pabot_args = ["--pabotlib", "--pabotlibport", "0"]

    if ordering_file and ordering_file.exists():
        pabot_args.extend(["--testlevelsplit", "--ordering", str(ordering_file)])
        # remove possible leftover ".pabotsuitenames" as it can interfere with ordering
        Path(".pabotsuitenames").unlink(missing_ok=True)
    if processes is not None:
        pabot_args.extend(["--processes", str(processes)])
    if verbose:
        pabot_args.append("--verbose")
        robot_args.extend(["--loglevel", "DEBUG"])
    if dry_run:
        robot_args.append("--dryrun")
    for i in include:
        robot_args.extend(["--include", i])
    for e in exclude:
        robot_args.extend(["--exclude", e])
    robot_args.extend(
        [
            "--outputdir",
            str(path),
            "--skiponfailure",
            "non-critical",
            "--xunit",
            "xunit.xml",
        ]
    )

    # Parse and validate extra arguments against valid robot arguments
    if extra_args:
        validated_extra_args = parse_and_validate_extra_args(extra_args)
        robot_args.extend(validated_extra_args)

    args = pabot_args + robot_args + [str(path)]
    logger.info("Running pabot with args: %s", " ".join(args))
    exit_code: int = pabot.pabot.main_program(args)
    return exit_code<|MERGE_RESOLUTION|>--- conflicted
+++ resolved
@@ -82,12 +82,8 @@
     dry_run: bool = False,
     verbose: bool = False,
     ordering_file: Path | None = None,
-<<<<<<< HEAD
     extra_args: list[str] | None = None,
-) -> None:
-=======
 ) -> int:
->>>>>>> 99f1d253
     """Run pabot"""
     include = include or []
     exclude = exclude or []
