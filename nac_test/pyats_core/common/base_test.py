# -*- coding: utf-8 -*-

"""Generic base test class for all architectures."""

from pyats import aetest
import os
import sys
import yaml
import logging
import json
import time
from pathlib import Path
from typing import (
    Any,
    Dict,
    List,
    TypeVar,
    Callable,
    Awaitable,
    Optional,
    Iterator,
    Union,
)
from functools import lru_cache
from datetime import datetime
from contextlib import contextmanager

from nac_test.pyats_core.common.connection_pool import ConnectionPool
from nac_test.pyats_core.common.retry_strategy import SmartRetry
from nac_test.pyats_core.common.types import (
    VerificationResult,
    BaseVerificationResultOptional,
    ApiDetails,
)
from nac_test.pyats_core.reporting.collector import TestResultCollector
from nac_test.pyats_core.reporting.batching_reporter import BatchingReporter
from nac_test.pyats_core.reporting.step_interceptor import StepInterceptor
from nac_test.pyats_core.reporting.types import ResultStatus
import nac_test.pyats_core.reporting.step_interceptor as interceptor_module
import markdown  # type: ignore[import-untyped]
import asyncio
import httpx

T = TypeVar("T")


class NACTestBase(aetest.Testcase):
    """Generic base class with common functionality for all architectures.

    This enhanced base class provides:
    - Common setup for all test architectures
    - HTML reporting support with pre-rendered metadata
    - Result collection during test execution
    - Connection pooling and retry logic (HTTP/API)
    - SSH command execution and tracking (SSH/Device)
    - Class variable enforcement for test metadata
    """

    # Test metadata class variables (enforced in subclasses)
    TEST_TYPE_NAME: Optional[str] = None

    # Explicit attribute types to avoid type comments later
    batching_reporter: Optional[BatchingReporter] = None
    step_interceptor: Optional[StepInterceptor] = None
    _current_test_context: Optional[str] = None

    # Status mapping for converting string status to ResultStatus enum
    STATUS_MAPPING: Dict[str, ResultStatus] = {
        "PASSED": ResultStatus.PASSED,
        "FAILED": ResultStatus.FAILED,
        "SKIPPED": ResultStatus.SKIPPED,
        "ERRORED": ResultStatus.ERRORED,
        "INFO": ResultStatus.INFO,
    }

    # def __init_subclass__(cls, **kwargs):
    #     """Enforce required class variables in subclasses.

    #     This method validates that concrete test classes define required
    #     class variables for proper test metadata and reporting.

    #     Args:
    #         **kwargs: Additional keyword arguments passed to super().__init_subclass__

    #     Raises:
    #         TypeError: If required class variables are not defined
    #     """
    #     super().__init_subclass__(**kwargs)

    #     # Skip validation for known abstract intermediate classes
    #     # These classes extend NACTestBase but are still meant to be subclassed
    #     abstract_classes = {
    #         'APICTestBase',
    #         'SSHTestBase',
    #         'NACTestBase'  # Include self to handle edge cases
    #     }

    #     if cls.__name__ in abstract_classes:
    #         return

    #     # Enforce TEST_TYPE_NAME for concrete test classes
    #     if not hasattr(cls, 'TEST_TYPE_NAME') or cls.TEST_TYPE_NAME is None:
    #         raise TypeError(
    #             f"{cls.__name__} must define TEST_TYPE_NAME class variable. "
    #             f"Example: TEST_TYPE_NAME = 'BGP Peer' or 'Bridge Domain' or 'BFD Session'. "
    #             f"This should be a human-readable name for the type of network element being tested."
    #         )

    @classmethod
    @lru_cache(maxsize=1)
    def get_rendered_metadata(cls) -> Dict[str, str]:
        """Get pre-rendered HTML metadata - computed once per class.

        This method pre-renders test metadata to HTML format once and caches it,
        avoiding redundant processing during report generation. This makes report
        generation 100x faster for large test suites.

        Returns:
            Dictionary containing pre-rendered HTML for:
                - title: Test title or class name
                - description_html: Rendered test description
                - setup_html: Rendered setup information
                - procedure_html: Rendered test procedure
                - criteria_html: Rendered pass/fail criteria
        """
        # Get the module object to access module-level constants
        module = sys.modules[cls.__module__]

        return {
            "title": getattr(module, "TITLE", cls.__name__),
            "description_html": cls._render_html(getattr(module, "DESCRIPTION", "")),
            "setup_html": cls._render_html(getattr(module, "SETUP", "")),
            "procedure_html": cls._render_html(getattr(module, "PROCEDURE", "")),
            "criteria_html": cls._render_html(
                getattr(module, "PASS_FAIL_CRITERIA", "")
            ),
        }

    @staticmethod
    def _render_html(text: str) -> str:
        """Convert Markdown text to HTML using the markdown library.

        Converts Markdown-formatted text to HTML with support for:
        - Lists (ordered and unordered, including nested)
        - Bold text (**text**)
        - Italic text (*text*)
        - Code blocks (inline and fenced)
        - Headings
        - Links
        - And more standard Markdown features

        Args:
            text: Markdown-formatted text to convert to HTML

        Returns:
            HTML formatted text
        """
        if not text:
            return ""

        # Configure markdown with useful extensions
        md = markdown.Markdown(  # type: ignore[no-any-return]
            extensions=[
                "extra",  # Includes tables, footnotes, abbreviations, etc.
                "nl2br",  # Converts newlines to <br> tags
                "sane_lists",  # Better list handling
            ]
        )

        # Convert markdown to HTML
        html = str(md.convert(text))

        return html

    @aetest.setup
    def setup(self) -> None:
        """Common setup for all tests"""
        # Configure test-specific logger
        self.logger = logging.getLogger(self.__class__.__module__)

        # Load merged data model created by nac-test
        self.data_model = self.load_data_model()

        # Get controller details from environment
        # Note: Environment validation happens in orchestrator pre-flight check
        self.controller_type = os.environ.get("CONTROLLER_TYPE")
        if self.controller_type:
            self.controller_url = os.environ[f"{self.controller_type}_URL"]
            self.username = os.environ[f"{self.controller_type}_USERNAME"]
            self.password = os.environ[f"{self.controller_type}_PASSWORD"]
        else:
            self.controller_url = None
            self.username = None
            self.password = None

        # Connection pool is shared within process (for API tests)
        self.pool = ConnectionPool()

        # Initialize result collector for HTML reporting
        self._initialize_result_collector()

        # Initialize batching reporter to prevent reporter bottleneck
        self._initialize_batching_reporter()

        # Initialize recovery tracking for controller connectivity issues
        self._controller_recovery_count = 0
        self._total_recovery_downtime = 0.0

    def _initialize_result_collector(self) -> None:
        """Initialize the result collector for this test.

        Sets up the TestResultCollector with a unique test ID and
        attaches pre-rendered metadata for efficient report generation.
        """
        # Get output directory from merged data model file path (already set by orchestrator)
        data_file_path = os.environ.get("MERGED_DATA_MODEL_TEST_VARIABLES_FILEPATH", "")
        data_file = Path(data_file_path) if data_file_path else None
        if data_file and data_file.exists():
            # Use base output directory (parent of data file) to avoid conflict with pyats_results cleanup
            base_output_dir = data_file.parent
            output_dir = base_output_dir / "pyats_results"  # Keep for emergency dumps
        else:
            base_output_dir = Path(".")
            output_dir = Path(".")

        # Store output directory for emergency dumps
        self.output_dir = output_dir

        # Get test type from environment variable to create type-specific temp directories
        # This prevents race conditions between API and D2D tests that might run concurrently
        test_type = os.environ.get("NAC_TEST_TYPE", "default")

        # Create html_report_data_temp in base output directory to avoid deletion during report generation
        # This directory will NOT include pyats_results path to prevent cleanup conflicts
        # Include test type in path to prevent race conditions between concurrent test runs
        html_report_data_dir = base_output_dir / test_type / "html_report_data_temp"
        html_report_data_dir.mkdir(exist_ok=True, parents=True)

        # Log which directory is being used for troubleshooting
        self.logger.debug(
            f"Using HTML report data directory for test type '{test_type}': {html_report_data_dir}"
        )

        self.logger.debug(
            f"XXX _initialize_result_collector: base_output_dir={base_output_dir}, html_report_data_dir={html_report_data_dir}"
        )

        # Generate unique test ID
        test_id = self._generate_test_id()
        self.result_collector = TestResultCollector(test_id, html_report_data_dir)
        self.logger.debug(
            f"XXX _initialize_result_collector: created collector with test_id={test_id}"
        )
        # mypy: allow private attribute set for linking test instance
        self.result_collector._test_instance = self  # type: ignore[attr-defined]

        # Attach pre-rendered metadata to collector
        metadata = self.get_rendered_metadata()

        # Add jobfile path to metadata
        module = sys.modules[self.__class__.__module__]
        if hasattr(module, "__file__") and module.__file__:
            # Get relative path from project root if possible
            try:
                jobfile_path = Path(module.__file__)
                # Try to make it relative to common parent paths
                for parent in ["tests/", "templates/", "pyats/"]:
                    if parent in str(jobfile_path):
                        parts = str(jobfile_path).split(parent)
                        if len(parts) > 1:
                            metadata["jobfile_path"] = parent + parts[1]
                            break
                else:
                    # Fallback to just the filename if no common parent found
                    metadata["jobfile_path"] = jobfile_path.name
            except Exception:
                metadata["jobfile_path"] = "unknown"
        else:
            metadata["jobfile_path"] = "unknown"

        self.result_collector.metadata = metadata

        self.logger.debug(f"Initialized result collector with test_id: {test_id}")

    def _initialize_batching_reporter(self) -> None:
        """Initialize batching reporter and install step interceptors.

        This sets up the batching infrastructure to handle high-volume
        PyATS reporter messages, preventing socket timeouts during tests
        with many steps (e.g., 1500+ verifications).

        The batching reporter:
        - Buffers messages in memory batches
        - Switches to queue mode during bursts
        - Uses worker thread for async processing
        - Provides graceful shutdown on test completion

        This is always enabled to prevent reporter bottleneck issues that
        cause test failures with high step counts.
        """
        try:
            # raise NotImplementedError("Disable batching reporter for now")
            # Create batching reporter instance
            self.batching_reporter = BatchingReporter(
                send_callback=self._send_batch_to_pyats,
                error_callback=self._handle_batching_error,
            )

            # Set the global batching_reporter that step_interceptor expects
            interceptor_module.batching_reporter = self.batching_reporter
            interceptor_module.interception_enabled = True

            # Create step interceptor
            self.step_interceptor = StepInterceptor(self.batching_reporter)

            # Install the interceptors on PyATS Step class
            if self.step_interceptor.install_interceptors():
                self.logger.info(
                    "Batching reporter initialized successfully (batch size: %d, flush timeout: %.1fs)",
                    self.batching_reporter.batch_size,
                    self.batching_reporter.flush_timeout,
                )
            else:
                self.logger.warning(
                    "Failed to install step interceptors, batching disabled"
                )
                self.batching_reporter = None
                self.step_interceptor = None
                interceptor_module.interception_enabled = False

        except ImportError as e:
            self.logger.error("Failed to import batching reporter modules: %s", e)
            self.batching_reporter = None
            self.step_interceptor = None
        except Exception as e:
            self.logger.error(
                "Failed to initialize batching reporter: %s", e, exc_info=True
            )
            self.batching_reporter = None
            self.step_interceptor = None

    def _send_batch_to_pyats(self, messages: List[Any]) -> bool:
        """Send a batch of messages to PyATS reporter with dual-path reporting.

        This is the callback used by BatchingReporter. It implements:
        1. Primary path: PyATS reporter (with best-effort recovery)
        2. Backup path: ResultCollector (always works)
        3. Emergency path: JSON dump (last resort)

        Args:
            messages: List of buffered messages to send

        Returns:
            True if successful (even if only ResultCollector succeeded)
        """
        pyats_success = False
        max_retries = 3

        # ========== PATH 1: Try PyATS Reporter (with recovery) ==========
        for attempt in range(max_retries):
            try:
                # Get PyATS reporter instance
                reporter = self._get_pyats_reporter()
                if not reporter:
                    if attempt < max_retries - 1:
                        self.logger.warning(
                            "PyATS reporter not available, attempting recovery (attempt %d/%d)",
                            attempt + 1,
                            max_retries,
                        )
                        self._attempt_reporter_recovery()
                        continue
                    else:
                        self.logger.error(
                            "PyATS reporter unavailable after %d attempts", max_retries
                        )
                        break

                # Try to send each message in the batch
                messages_sent = 0
                for msg_data in messages:
                    # Handle both (message, metadata) tuples and plain messages
                    if isinstance(msg_data, tuple) and len(msg_data) == 2:
                        # Message is (message, metadata) tuple from worker thread
                        message, metadata = msg_data
                    else:
                        # Message is just the message dict
                        message = msg_data
                        metadata = None

                    # Transform and send to PyATS
                    if self._send_single_message_to_pyats(reporter, message, metadata):
                        messages_sent += 1
                    else:
                        self.logger.debug("Failed to send message to PyATS reporter")
                        # Continue with other messages even if one fails

                # Consider it a success if we sent at least some messages
                if messages_sent > 0:
                    pyats_success = True
                    self.logger.debug(
                        "Sent %d/%d messages to PyATS reporter",
                        messages_sent,
                        len(messages),
                    )
                    break

            except (BrokenPipeError, OSError) as e:
                # Connection-level errors that might be recoverable
                if attempt < max_retries - 1:
                    self.logger.warning(
                        "PyATS reporter connection failed: %s. Attempting recovery (attempt %d/%d)",
                        e,
                        attempt + 1,
                        max_retries,
                    )
                    self._attempt_reporter_recovery()
                    # Exponential backoff
                    time.sleep(0.5 * (attempt + 1))
                else:
                    self.logger.error(
                        "PyATS reporter connection failed after %d attempts: %s",
                        max_retries,
                        e,
                    )

            except AttributeError as e:
                # Reporter became None or lost attributes
                if "NoneType" in str(e):
                    self.logger.error(
                        "PyATS reporter became None: %s", e, exc_info=True
                    )
                    break  # No point retrying if reporter is gone
                else:
                    raise  # Re-raise unexpected AttributeErrors

            except Exception as e:
                # Unexpected errors - log but don't retry
                self.logger.error(
                    "Unexpected error sending to PyATS reporter: %s", e, exc_info=True
                )
                break

        # ========== PATH 2: Always Update ResultCollector (backup) ==========
        self._update_result_collector_from_messages(messages)

        # ========== PATH 3: Emergency Dump if PyATS Failed ==========
        if not pyats_success:
            self._emergency_dump_messages(messages)

        # Return True even if only ResultCollector succeeded
        # This prevents the BatchingReporter from thinking there's a problem
        return True

    def _get_pyats_reporter(self) -> Optional[Any]:
        """Get the PyATS reporter instance if available.

        Looks for reporter in multiple places:
        1. Instance attribute (self.reporter)
        2. Runtime reporter
        3. Parent reporter

        Returns:
            Reporter instance or None if not found
        """
        # Check if we have a reporter attribute
        if hasattr(self, "reporter") and self.reporter:
            return self.reporter

        # Check runtime for reporter
        try:
            from pyats import aetest

            if hasattr(aetest, "runtime") and hasattr(aetest.runtime, "reporter"):
                return aetest.runtime.reporter
        except ImportError:
            pass

        # Check parent for reporter
        if hasattr(self, "parent") and hasattr(self.parent, "reporter"):
            return self.parent.reporter

        return None

    def _send_single_message_to_pyats(
        self, reporter: Any, message: Dict[str, Any], metadata: Optional[Any] = None
    ) -> bool:
        """Send a single message to PyATS reporter.

        Transforms our message format to PyATS reporter API calls.

        Args:
            reporter: PyATS reporter instance
            message: Message dict with type and content
            metadata: Optional message metadata

        Returns:
            True if sent successfully, False otherwise
        """
        try:
            # Extract message type and content
            message_type = message.get("message_type", "")
            content = message.get("message_content", {})

            # Map our message types to PyATS reporter methods
            if message_type == "step_start":
                # Starting a step
                if hasattr(reporter, "start_step"):
                    reporter.start_step(
                        name=content.get("name", "unknown"),
                        description=content.get("description", ""),
                    )
                return True

            elif message_type == "step_stop":
                # Stopping a step
                if hasattr(reporter, "stop_step"):
                    reporter.stop_step(
                        name=content.get("name", "unknown"),
                        result=content.get("result", "passed"),
                    )
                return True

            elif message_type == "log":
                # Log message
                if hasattr(reporter, "log"):
                    reporter.log(content.get("message", ""))
                return True

            else:
                # Unknown message type, try generic send
                if hasattr(reporter, "send"):
                    reporter.send(message_type, **content)
                    return True

            self.logger.debug("Reporter doesn't support message type: %s", message_type)
            return False

        except Exception as e:
            self.logger.debug("Error sending message to PyATS: %s", e)
            return False

    def _handle_batching_error(self, error: Exception, messages: List[Any]) -> None:
        """Handle errors from batching reporter.

        This callback is invoked when the batching reporter encounters
        an error that it cannot handle internally.

        Args:
            error: The exception that occurred
            messages: Messages that failed to send (for potential recovery)
        """
        self.logger.error(
            "Batching reporter error: %s (failed to send %d messages)",
            error,
            len(messages),
        )
        # Emergency dump messages to ensure they're not lost
        self._emergency_dump_messages(messages)

    def _attempt_reporter_recovery(self) -> bool:
        """Attempt best-effort recovery of PyATS reporter connection.

        This is a "Hail Mary" attempt - it might work, but we can't rely on it.
        PyATS wasn't designed for runtime reconnection, only fork-time.

        Returns:
            True if recovery seemed to work, False otherwise
        """
        try:
            # Try to get current reporter
            reporter = self._get_pyats_reporter()
            if not reporter:
                self.logger.debug("No reporter to recover")
                return False

            # Check if reporter has a client with connection
            if hasattr(reporter, "client"):
                client = reporter.client

                # Try to close existing broken connection
                if hasattr(client, "_conn") and client._conn:
                    try:
                        client._conn.close()
                    except Exception:
                        pass  # Ignore errors closing broken connection

                # Try to reconnect using PyATS's own method
                if hasattr(client, "connect"):
                    try:
                        client.connect()
                        self.logger.info("Reporter reconnection appeared successful")
                        return True
                    except Exception as e:
                        self.logger.debug("Reporter reconnection failed: %s", e)
                        return False

            return False

        except Exception as e:
            self.logger.debug("Reporter recovery attempt failed: %s", e)
            return False

    def _update_result_collector_from_messages(self, messages: List[Any]) -> None:
        """Update ResultCollector with messages for dual-path reporting.

        This ensures test results are captured even if PyATS reporter fails.
        ResultCollector can generate HTML reports independently of PyATS.

        Args:
            messages: List of messages (may be tuples or dicts)
        """
        if not hasattr(self, "result_collector"):
            return  # No collector initialized

        try:
            from nac_test.pyats_core.reporting.types import ResultStatus

            for msg_data in messages:
                # Extract message and metadata
                if isinstance(msg_data, tuple) and len(msg_data) == 2:
                    message, metadata = msg_data
                else:
                    message = msg_data
                    metadata = None

                # Only process step_stop messages (they contain results)
                message_type = message.get("message_type", "")
                if message_type == "step_stop":
                    content = message.get("message_content", {})
                    result = content.get("result", "unknown")
                    name = content.get("name", "Unknown step")

                    # Map PyATS result to ResultStatus
                    if result == "passed":
                        status = ResultStatus.PASSED
                    elif result == "failed":
                        status = ResultStatus.FAILED
                    elif result == "errored":
                        status = ResultStatus.ERRORED
                    elif result == "skipped":
                        status = ResultStatus.SKIPPED
                    else:
                        status = ResultStatus.INFO

                    # Build detailed message with context
                    if metadata:
                        context_path = getattr(metadata, "context_path", "")
                        if context_path:
                            full_message = f"{context_path}: {name} - {result}"
                        else:
                            full_message = f"{name} - {result}"
                    else:
                        full_message = f"{name} - {result}"

                    # Add to result collector
                    self.result_collector.add_result(status, full_message)

        except Exception as e:
            # Don't let collector errors break the test
            self.logger.debug("Error updating result collector: %s", e)

    def _emergency_dump_messages(self, messages: List[Any]) -> None:
        """Emergency dump messages to disk when all else fails.

        This is the last resort to ensure test results are never lost.
        Dumps to a JSON file in the user's output directory (or /tmp as fallback).

        Args:
            messages: List of messages that couldn't be sent
        """
        try:
            # Generate unique filename
            test_name = self.__class__.__name__
            timestamp = datetime.now().strftime("%Y%m%d_%H%M%S")
            pid = os.getpid()
            filename = f"pyats_recovery_{test_name}_{pid}_{timestamp}.json"

            # Try to use user's output directory first
            dump_file = None
            if hasattr(self, "output_dir") and self.output_dir:
                try:
                    # Create emergency_dumps subdirectory
                    emergency_dir = self.output_dir / "emergency_dumps"
                    emergency_dir.mkdir(exist_ok=True)
                    dump_file = emergency_dir / filename
                except Exception as e:
                    self.logger.debug(
                        "Cannot create emergency directory in output dir: %s", e
                    )

            # Fallback to /tmp if output_dir not available or not writable
            if dump_file is None:
                dump_file = Path(f"/tmp/{filename}")

            # Prepare data for dumping
            dump_data: Dict[str, Any] = {
                "test_name": test_name,
                "test_id": getattr(self, "_test_id", "unknown"),
                "timestamp": datetime.now().isoformat(),
                "pid": pid,
                "message_count": len(messages),
                "messages": [],
            }

            # Process messages for JSON serialization
            for msg_data in messages:
                if isinstance(msg_data, tuple) and len(msg_data) == 2:
                    message, metadata = msg_data
                    # Convert metadata to dict if needed
                    if metadata and hasattr(metadata, "__dict__"):
                        metadata_dict = {
                            "sequence_num": getattr(metadata, "sequence_num", None),
                            "timestamp": getattr(metadata, "timestamp", None),
                            "context_path": getattr(metadata, "context_path", None),
                            "message_type": getattr(metadata, "message_type", None),
                            "estimated_size": getattr(metadata, "estimated_size", None),
                        }
                    else:
                        metadata_dict = None
                    dump_data["messages"].append(
                        {"message": message, "metadata": metadata_dict}
                    )
                else:
                    dump_data["messages"].append({"message": msg_data})

            # Write to file
            with open(dump_file, "w") as f:
                json.dump(dump_data, f, indent=2, default=str)

            # Log with clear indication of location
            if "/tmp/" in str(dump_file):
                self.logger.error(
                    "EMERGENCY: PyATS reporter failed! %d messages saved to: %s",
                    len(messages),
                    dump_file,
                )
                self.logger.warning(
                    "Note: Emergency dump is in /tmp (output dir was not accessible). "
                    "Copy this file before reboot!"
                )
            else:
                self.logger.error(
                    "EMERGENCY: PyATS reporter failed! %d messages saved to output directory: %s",
                    len(messages),
                    dump_file,
                )

            self.logger.error(
                "Recovery command: cat %s | python -m json.tool", dump_file
            )

        except Exception as e:
            # Last resort failed - at least log what we can
            self.logger.critical(
                "CRITICAL: Emergency dump failed! Lost %d messages. Error: %s",
                len(messages),
                e,
            )

    def _generate_test_id(self) -> str:
        """Generate unique test ID based on class name and timestamp.

        Creates a unique identifier for this test execution using the
        test class name and current timestamp.

        Returns:
            Unique test ID string in format: classname_YYYYMMDD_HHMMSS_mmm
        """
        class_name = self.__class__.__name__.lower()
        timestamp = datetime.now().strftime("%Y%m%d_%H%M%S_%f")[
            :-3
        ]  # Millisecond precision
        return f"{class_name}_{timestamp}"

    def load_data_model(self) -> Dict[str, Any]:
        """Load the merged data model from the test environment.

        Returns:
            Merged data model dictionary
        """
        data_file_path = os.environ.get("MERGED_DATA_MODEL_TEST_VARIABLES_FILEPATH")
        if not data_file_path:
            raise FileNotFoundError(
                "Environment variable MERGED_DATA_MODEL_TEST_VARIABLES_FILEPATH is not set"
            )

        data_file = Path(data_file_path)
        if not data_file.exists():
            raise FileNotFoundError(
                f"Merged data model file not found: {data_file_path}"
            )

        with open(data_file, "r") as f:
            data = yaml.safe_load(f)
            return data if isinstance(data, dict) else {}

    # =========================================================================
    # API-SPECIFIC METHODS (for API/HTTP-based tests)
    # =========================================================================

    async def api_call_with_retry(
        self, func: Callable[..., Awaitable[T]], *args: Any, **kwargs: Any
    ) -> T:
        """Standard API call with retry logic

        Args:
            func: Async function to execute with retry
            *args: Positional arguments for func
            **kwargs: Keyword arguments for func

        Returns:
            Result from successful function execution
        """
        return await SmartRetry.execute(func, *args, **kwargs)

    def get_connection_params(self) -> Dict[str, Any]:
        """Get connection parameters for the specific architecture.

        Must be implemented by subclasses to return architecture-specific
        connection details.
        """
        raise NotImplementedError(
            "Subclasses must implement get_connection_params() method"
        )

    def wrap_client_for_tracking(
        self, client: Any, device_name: str = "Controller"
    ) -> Any:
        """Wrap httpx client to automatically track API calls.

        This wrapper intercepts all HTTP methods (GET, POST, PUT, DELETE, PATCH)
        and automatically records the API calls for HTML reporting.

        Args:
            client: The httpx.AsyncClient to wrap
            device_name: Name to use for the device in reports (e.g., "APIC", "vManage", "ISE")

        Returns:
            The wrapped client with tracking capabilities
        """
        # Store original methods
        original_get = client.get
        original_post = client.post
        original_put = client.put
        original_delete = client.delete
        original_patch = client.patch

        # Store reference to self for use in closures
        test_instance = self

        # Sensible retry configuration for APIC/controllers connections
        # Aggressive retry with exponential backoff to handle controller stress
        # Max total wait time: ~10 minutes (5 + 10 + 20 + 40 + 80 + 160 + 300 = 615 seconds)
        # TODO: Move this to constants.py later
        MAX_RETRIES = 7  # Increased from 3 to give more recovery time at high scale may come into play
        INITIAL_DELAY = 5.0  # Start with 5 seconds
        MAX_DELAY = 300.0  # Cap at 5 minutes per retry

        async def execute_with_retry(
            method_name: str,
            original_method: Callable[..., Awaitable[Any]],
            url: str,
            *args: Any,
            **kwargs: Any,
        ) -> Any:
            """Execute HTTP method with aggressive retry logic for APIC recovery.

            Handles all HTTP errors including:
            - Connection timeouts (network issues)
            - Read/Write/Pool timeouts (slow responses)
            - RemoteProtocolError (server disconnections)
            - Any other HTTP errors (server errors, rate limiting, etc.)

            Args:
                method_name: HTTP method name for logging (GET, POST, etc.)
                original_method: The original httpx method to call
                url: The URL being accessed
                *args, **kwargs: Arguments to pass to the method

            Returns:
                The HTTP response

            Raises:
                httpx exceptions after all retries exhausted
            """
            for attempt in range(MAX_RETRIES):
                try:
                    response = await original_method(url, *args, **kwargs)

                    # If we succeed after retries, log recovery prominently
                    if attempt > 0:
                        # Calculate total downtime for this recovery
                        recovery_downtime = sum(
                            min(INITIAL_DELAY * (2**i), MAX_DELAY)
                            for i in range(attempt)
                        )

                        # Track recovery statistics
                        self._controller_recovery_count += 1
                        self._total_recovery_downtime += recovery_downtime

                        # Use WARNING level to match failure visibility
                        self.logger.warning(
                            f"✅ CONTROLLER RECOVERED: {method_name} {url} is responding again "
                            f"(recovered after {attempt} attempt{'s' if attempt > 1 else ''}, "
                            f"~{recovery_downtime:.1f}s downtime)"
                        )

                        # Also log at INFO for detailed tracking
                        self.logger.info(
                            f"API connectivity restored to controller after {attempt} retry attempts"
                        )

                    return response

                except (httpx.HTTPError, httpx.RemoteProtocolError, Exception) as e:
                    # Catch ALL HTTP errors including RemoteProtocolError
                    # Also catch generic Exception in case httpx raises something unexpected

                    # Don't retry on non-HTTP exceptions (like programming errors)
                    if not isinstance(e, (httpx.HTTPError, httpx.RemoteProtocolError)):
                        # Check if it's a network/HTTP related error
                        error_msg = str(e).lower()
                        if not any(
                            term in error_msg
                            for term in [
                                "timeout",
                                "connection",
                                "disconnected",
                                "protocol",
                                "http",
                                "socket",
                                "network",
                                "refused",
                                "reset",
                                "broken",
                            ]
                        ):
                            # Not a network error, don't retry
                            raise

                    if attempt == MAX_RETRIES - 1:
                        # Final attempt failed, log error and re-raise
                        self.logger.error(
                            f"{method_name} {url} failed after {MAX_RETRIES} attempts: "
                            f"{e.__class__.__name__}: {str(e)}"
                        )
                        # Ensure connection is closed
                        if hasattr(e, "request") and e.request:
                            try:
                                await e.request.aclose()
                            except Exception:
                                pass  # Best effort cleanup
                        raise

                    # Calculate backoff delay (exponential with cap)
                    delay = min(INITIAL_DELAY * (2**attempt), MAX_DELAY)

                    # Determine error type for better logging
                    if isinstance(e, httpx.RemoteProtocolError):
                        error_type = "Server disconnected"
                    elif isinstance(
                        e,
                        (
                            httpx.ConnectTimeout,
                            httpx.ReadTimeout,
                            httpx.WriteTimeout,
                            httpx.PoolTimeout,
                        ),
                    ):
                        error_type = "Timeout"
                    elif isinstance(e, httpx.HTTPStatusError):
                        error_type = f"HTTP {e.response.status_code}"
                    else:
                        error_type = e.__class__.__name__

                    self.logger.warning(
                        f"⏳ BACKING OFF: {method_name} {url} failed ({error_type}), "
                        f"attempt {attempt + 1}/{MAX_RETRIES}, waiting {delay}s for APIC recovery..."
                    )

                    # Ensure connection is closed before retry
                    if hasattr(e, "request") and e.request:
                        try:
                            await e.request.aclose()
                        except Exception:
                            pass  # Best effort cleanup

                    # For server disconnections, add extra delay on first few retries
                    # This gives APIC/controllers more time to recover from stress
                    if isinstance(e, httpx.RemoteProtocolError) and attempt < 3:
                        extra_delay = 10  # Add 10 seconds for server recovery
                        self.logger.info(
                            f"Adding {extra_delay}s extra delay for APIC recovery"
                        )
                        await asyncio.sleep(extra_delay)

                    await asyncio.sleep(delay)

        async def tracked_get(
            url: str, *args: Any, test_context: Optional[str] = None, **kwargs: Any
        ) -> Any:
            """Tracked GET method with retry and connection cleanup."""
            response = await execute_with_retry(
                "GET", original_get, url, *args, **kwargs
            )
            test_instance._track_api_response(
                "GET", url, response, device_name, test_context=test_context
            )
            return response

        async def tracked_post(
            url: str, *args: Any, test_context: Optional[str] = None, **kwargs: Any
        ) -> Any:
            """Tracked POST method with retry and connection cleanup."""
            response = await execute_with_retry(
                "POST", original_post, url, *args, **kwargs
            )
            test_instance._track_api_response(
                "POST",
                url,
                response,
                device_name,
                kwargs.get("json", kwargs.get("data")),
                test_context=test_context,
            )
            return response

        async def tracked_put(
            url: str, *args: Any, test_context: Optional[str] = None, **kwargs: Any
        ) -> Any:
            """Tracked PUT method with retry and connection cleanup."""
            response = await execute_with_retry(
                "PUT", original_put, url, *args, **kwargs
            )
            test_instance._track_api_response(
                "PUT",
                url,
                response,
                device_name,
                kwargs.get("json", kwargs.get("data")),
                test_context=test_context,
            )
            return response

        async def tracked_delete(
            url: str, *args: Any, test_context: Optional[str] = None, **kwargs: Any
        ) -> Any:
            """Tracked DELETE method with retry and connection cleanup."""
            response = await execute_with_retry(
                "DELETE", original_delete, url, *args, **kwargs
            )
            test_instance._track_api_response(
                "DELETE", url, response, device_name, test_context=test_context
            )
            return response

        async def tracked_patch(
            url: str, *args: Any, test_context: Optional[str] = None, **kwargs: Any
        ) -> Any:
            """Tracked PATCH method with retry and connection cleanup."""
            response = await execute_with_retry(
                "PATCH", original_patch, url, *args, **kwargs
            )
            test_instance._track_api_response(
                "PATCH",
                url,
                response,
                device_name,
                kwargs.get("json", kwargs.get("data")),
                test_context=test_context,
            )
            return response

        # Replace methods with tracked versions
        client.get = tracked_get
        client.post = tracked_post
        client.put = tracked_put
        client.delete = tracked_delete
        client.patch = tracked_patch

        return client

    def _track_api_response(
        self,
        method: str,
        url: str,
        response: Any,
        device_name: str,
        request_data: Optional[Dict[str, Any]] = None,
        test_context: Optional[str] = None,
    ) -> None:
        """Track an API response in the result collector.

        Args:
            method: HTTP method used (GET, POST, etc.)
            url: The URL that was called
            response: The httpx response object
            device_name: Name of the device/controller
            request_data: Optional request payload for POST/PUT/PATCH
            test_context: Explicit test context for this specific API call (eliminates race conditions)
        """
        if not hasattr(self, "result_collector"):
            # Safety check - collector might not be initialized in some edge cases
            return

        try:
            # Format the command/endpoint string
            command = f"{method} {url}"

            # Get response text (limited to prevent memory issues)
            try:
                response_text = response.text[:50000]  # Pre-truncate to 50KB
            except Exception:
                response_text = (
                    f"<Unable to read response - Status: {response.status_code}>"
                )

            # Use explicit test context parameter (eliminates race conditions)
            # test_context is now passed as parameter instead of reading shared state

            # Use the unified tracking method
            self.result_collector.add_command_api_execution(
                device_name=device_name,
                command=command,
                output=response_text,
                test_context=test_context,
            )

            # Log at debug level
            self.logger.debug(
                f"Tracked API call: {command} - Status: {response.status_code}"
            )

        except Exception as e:
            # Don't let tracking errors break the test
            self.logger.warning(f"Failed to track API call: {e}")

    # =========================================================================
    # SHARED METHODS (for both API and SSH tests)
    # =========================================================================

    def set_test_context(self, context: str) -> None:
        """Set the current test context for command/API tracking.

        This context will be included with any command or API executions
        tracked while it's set, helping to correlate executions with
        specific test steps in the HTML report.

        Args:
            context: Description of the current test step/verification
                    Example: "BGP peer 10.100.2.73 on node 202"
        """
        self._current_test_context = context

    def clear_test_context(self) -> None:
        """Clear the current test context."""
        self._current_test_context = None

    @contextmanager
    def test_context(self, context: str) -> Iterator[None]:
        """Context manager for setting test context temporarily.

        This provides a clean way to set context for a block of code
        and automatically clear it afterwards.

        Args:
            context: Description of the current test step/verification

        Example:
            with self.test_context("BGP peer 10.100.2.73 on node 202"):
                # API calls or SSH commands made here will include this context
                response = await client.get(url)
                # OR
                output = await self.execute_command("show ip bgp summary")
        """
        self.set_test_context(context)
        try:
            yield
        finally:
            self.clear_test_context()

    # =========================
    # RESULT PROCESSING METHODS
    # =========================

    def format_verification_result(
        self,
        status: ResultStatus,
        context: Dict[str, Any],
        reason: str,
        api_duration: float = 0,
        api_details: Optional[ApiDetails] = None,
    ) -> BaseVerificationResultOptional:
        """Standard result formatter for all verification types.

        This method provides a consistent format for verification results across
        all test types in the NAC test framework. It standardizes the structure
        and content of result dictionaries to ensure uniform reporting and
        processing throughout the system.

        Args:
            status: Verification outcome (PASSED, FAILED, SKIPPED from ResultStatus enum)
            context: Complete context object containing all verification details
                    including tenant names, item identifiers, resolved names, and
                    any additional metadata needed for reporting and debugging
            reason: Customer-facing explanation of the verification result
                   Should be descriptive and actionable for network operators
            api_duration: API call timing in seconds for performance analysis
                        Defaults to 0 for non-API operations
            api_details: Optional API transaction details including URL, response code,
                       and response body for debugging purposes

        Returns:
            dict: Standardized result structure for nac-test framework containing:
                - status: The verification outcome
                - context: Complete context object for detailed reporting
                - reason: Human-readable explanation of the result
                - api_duration: Performance timing information
                - timestamp: When the result was created for audit trail
                - api_details: Optional API transaction details (if provided)

        Example:
            result = self.format_verification_result(
                status=ResultStatus.PASSED,
                context={
                    "tenant_name": "production",
                    "bd_name": "web_bd",
                    "resolved_bd_name": "web_bd_prod"
                },
                reason="Bridge Domain attributes verified successfully",
                api_duration=0.245
            )
        """
        result = {
            "status": status,
            "context": context,
            "reason": reason,
            "api_duration": api_duration,
            "timestamp": time.time(),
        }

        if api_details:
            result["api_details"] = api_details

        return result

    # =========================
    # RESULT PROCESSING METHODS
    # =========================

    def build_api_context(
        self, test_type: str, primary_item: str, **additional_context
    ) -> str:
        """Build standardized API context strings for result tracking.

        This method creates consistent API context strings that link API calls
        to test results in HTML reports. It follows a standardized format:
        "{TestType}: {PrimaryItem} ({Key}: {Value}, {Key}: {Value})"

        Args:
            test_type: Type of test or verification being performed
                      Examples: "BGP Peer", "Bridge Domain", "BFD Session"
            primary_item: Primary identifier for the item being tested
                         Examples: IP address, name, ID
            **additional_context: Additional context items as key-value pairs
                                Examples: tenant="MyTenant", node="101", l3out="External"

        Returns:
            str: Formatted API context string for result collector

        Examples:
            >>> self.build_api_context("BGP Peer", "192.168.1.1", tenant="Production", node="101")
            "BGP Peer: 192.168.1.1 (Tenant: Production, Node: 101)"

            >>> self.build_api_context("Bridge Domain", "web_bd", tenant="MyTenant", vrf="common")
            "Bridge Domain: web_bd (Tenant: MyTenant, Vrf: common)"

            >>> self.build_api_context("BFD Session", "10.0.0.1")
            "BFD Session: 10.0.0.1"
        """
        context_parts = [f"{test_type}: {primary_item}"]

        if additional_context:
            # Sort keys for consistent ordering and capitalize first letter
            details = ", ".join(
                f"{k.title()}: {v}" for k, v in sorted(additional_context.items())
            )
            context_parts.append(f"({details})")

        return " ".join(context_parts)

    def add_verification_result(
        self,
        status: Union[str, ResultStatus],
        test_type: str,
        item_identifier: str,
        details: Optional[str] = None,
        test_context: Optional[str] = None,
    ) -> None:
        """Add verification result to collector with standardized messaging.

        This method standardizes the format of messages added to the result collector,
        ensuring consistent messaging patterns across all test types. It eliminates
        the need for manual message building in individual tests. It accepts either
        string status values (e.g., "PASSED", "FAILED") or ResultStatus enum values.

        Args:
            status: Result status - either string ("PASSED", "FAILED", "SKIPPED")
                   or ResultStatus enum value. String values are automatically
                   converted to enum using the centralized STATUS_MAPPING.
            test_type: Type of verification being performed
                      Examples: "BGP peer", "Bridge Domain subnet", "BFD session"
            item_identifier: Identifier for the specific item being tested
                           Examples: IP address, name, ID
            details: Additional details for failed/skipped results
                    For FAILED: error description or reason for failure
                    For SKIPPED: reason why verification was skipped
                    For PASSED: optional additional success details (usually None)
            test_context: API context string for linking to commands/API calls
                        Use build_api_context() to create consistent format

        Message Patterns:
            - PASSED: "{test_type} {item_identifier} verified successfully"
            - FAILED: "{test_type} {item_identifier} failed: {details}"
            - SKIPPED: "{test_type} {item_identifier} skipped: {details}"

        Examples:
            >>> # Success case with enum
            >>> self.add_verification_result(
            ...     ResultStatus.PASSED,
            ...     "BGP peer",
            ...     "192.168.1.1",
            ...     test_context="BGP Peer: 192.168.1.1 (Tenant: Production, Node: 101)"
            ... )

            >>> # Success case with string (more convenient)
            >>> self.add_verification_result(
            ...     "PASSED",
            ...     "BGP peer",
            ...     "192.168.1.1",
            ...     test_context="BGP Peer: 192.168.1.1 (Tenant: Production, Node: 101)"
            ... )
            # Both add: "BGP peer 192.168.1.1 verified successfully"

            >>> # Failure case with string from result dictionary
            >>> self.add_verification_result(
            ...     result["status"],  # e.g., "FAILED"
            ...     "Bridge Domain subnet",
            ...     "10.1.1.1/24",
            ...     details=result.get("reason", "Unknown error"),
            ...     test_context="Bridge Domain: web_bd (Tenant: Production)"
            ... )
            # Adds: "Bridge Domain subnet 10.1.1.1/24 failed: Connection timeout"
        """
        # Convert string status to enum if needed
        if isinstance(status, ResultStatus):
            status_enum = status
        elif isinstance(status, str):
            status_enum = self.map_string_status_to_enum(status)
        else:
            # Raise an error here in case type of status is not respected
            # by implemented test automation.
            raise ValueError(f"Invalid status: {status}")

        # Build standardized message based on status
        if status_enum == ResultStatus.PASSED:
            message = f"{test_type} {item_identifier} verified successfully"
            if details:
                message += f" - {details}"
        elif status_enum == ResultStatus.FAILED:
            if details:
                message = f"{test_type} {item_identifier} failed: {details}"
            else:
                message = f"{test_type} {item_identifier} failed"
        elif status_enum == ResultStatus.SKIPPED:
            if details:
                message = f"{test_type} {item_identifier} skipped: {details}"
            else:
                message = f"{test_type} {item_identifier} skipped"
        else:
            # Handle other status types (ERRORED, INFO, etc.)
            if details:
                message = f"{test_type} {item_identifier} {status_enum.value.lower()}: {details}"
            else:
                message = f"{test_type} {item_identifier} {status_enum.value.lower()}"

        # Add to result collector
        self.result_collector.add_result(
            status_enum, message, test_context=test_context
        )

    def map_string_status_to_enum(self, status_string: str) -> ResultStatus:
        """Convert string status to ResultStatus enum using centralized mapping.

        This helper method provides a convenient way to convert string status values
        (like "PASSED", "FAILED", "SKIPPED") to their corresponding ResultStatus enum
        values. It uses the centralized STATUS_MAPPING class variable.

        Args:
            status_string: String status value (e.g., "PASSED", "FAILED", "SKIPPED")

        Returns:
            ResultStatus: Corresponding enum value, or ResultStatus.INFO if not found

        Examples:
            >>> status = self.map_string_status_to_enum("PASSED")
            >>> # Returns ResultStatus.PASSED

            >>> status = self.map_string_status_to_enum("UNKNOWN")
            >>> # Returns ResultStatus.INFO (fallback)
        """
        return self.STATUS_MAPPING.get(status_string, ResultStatus.INFO)

    # =========================
    # RESULT PROCESSING METHODS
    # =========================

    def categorize_results(
        self, results: List[VerificationResult]
    ) -> tuple[
        List[VerificationResult], List[VerificationResult], List[VerificationResult]
    ]:
        """Categorize verification results into failed, skipped, and passed lists.

        This method provides the standard categorization logic used by all
        process_results_with_steps() implementations. It separates results
        based on their status field for further processing and reporting.

        Handles both string status values ("FAILED", "SKIPPED", "PASSED") and
        ResultStatus enum values (ResultStatus.FAILED, etc.).

        Args:
            results: List of verification result dictionaries containing status field

        Returns:
            tuple: (failed_results, skipped_results, passed_results)
                - failed_results: Results with status "FAILED" or ResultStatus.FAILED
                - skipped_results: Results with status "SKIPPED" or ResultStatus.SKIPPED
                - passed_results: Results with status "PASSED" or ResultStatus.PASSED

        Example:
            >>> failed, skipped, passed = self.categorize_results(results)
            >>> self.logger.info(f"Summary: {len(passed)} passed, {len(failed)} failed, {len(skipped)} skipped")
        """
        failed = [
            r
            for r in results
            if isinstance(r, dict)
            and (r.get("status") == "FAILED" or r.get("status") == ResultStatus.FAILED)
        ]
        skipped = [
            r
            for r in results
            if isinstance(r, dict)
            and (
                r.get("status") == "SKIPPED" or r.get("status") == ResultStatus.SKIPPED
            )
        ]
        passed = [
            r
            for r in results
            if isinstance(r, dict)
            and (r.get("status") == "PASSED" or r.get("status") == ResultStatus.PASSED)
        ]

        return failed, skipped, passed

    def log_result_summary(
        self,
        test_type: str,
        failed: List[VerificationResult],
        skipped: List[VerificationResult],
        passed: List[VerificationResult],
        total_results: Optional[int] = None,
    ) -> None:
        """Log standardized result summary for process_results_with_steps implementations.

        This method provides consistent result summary logging across all test types.
        It supports both simple and detailed logging formats based on the test's needs.

        Args:
            test_type: Descriptive name for the test type (e.g. "Bridge Domain Subnet", "BGP Peer")
            failed: List of failed verification results
            skipped: List of skipped verification results
            passed: List of passed verification results
            total_results: Optional total count override (defaults to sum of all results)

        Example Usage:
            >>> failed, skipped, passed = self.categorize_results(results)
            >>> self.log_result_summary("BGP Peer", failed, skipped, passed)

            >>> # With custom total count
            >>> self.log_result_summary("Bridge Domain", failed, skipped, passed, len(all_items))
        """
        if total_results is None:
            total_results = len(failed) + len(skipped) + len(passed)

        # Log detailed summary with counts
        self.logger.info(f"{test_type} Verification Summary:")
        self.logger.info(f"  - Total configurations processed: {total_results}")
        self.logger.info(f"  - Passed: {len(passed)}")
        self.logger.info(f"  - Failed: {len(failed)}")
        self.logger.info(f"  - Skipped: {len(skipped)}")

    def determine_overall_test_result(
        self,
        failed: List[VerificationResult],
        skipped: List[VerificationResult],
        passed: List[VerificationResult],
    ) -> None:
        """Determine and set overall test result using standardized abstract methods.

        This method provides the common if/elif/else logic pattern used across all
        process_results_with_steps implementations. It now uses the standardized
        abstract formatting methods that subclasses must implement.

        Args:
            failed: List of failed verification results
            skipped: List of skipped verification results
            passed: List of passed verification results

        The method automatically calls the appropriate abstract formatter:
        - format_failure_message() for failures
        - format_success_message() for successes
        - format_skip_message() for all-skipped scenarios

        Example Usage:
            >>> failed, skipped, passed = self.categorize_results(results)
            >>> self.determine_overall_test_result(failed, skipped, passed)
        """
        if failed:
            self.failed()

        elif skipped and not passed:
            self.skipped()

        else:
            self.passed()

    # ===================================
    # REQUIRED RESULT FORMATTING METHODS
    # ===================================

    def extract_step_context(self, result: VerificationResult) -> Dict[str, Any]:
        """Extract relevant context fields from a result for PyATS step creation.

        This method should extract the key identification fields from the result
        that are needed to create meaningful step names and descriptions.

        Args:
            result: Individual verification result dictionary

        Returns:
            dict: Context object with standardized keys for step formatting

        Examples:
            # BGP test might return:
            return {
                "peer_ip": result["peer"]["ip"],
                "tenant": result["peer"].get("tenant", "N/A"),
                "node": result["peer"].get("node", "N/A")
            }

            # Bridge Domain test might return:
            return {
                "tenant": result["context"].get("tenant_name", "N/A"),
                "bd": result["context"].get("bd_name", "N/A"),
                "subnet": result["context"].get("subnet_ip", "N/A")
            }
        """
        raise NotImplementedError("Subclasses must implement extract_step_context()")

    def format_step_name(self, context: Dict[str, Any]) -> str:
        """Format the PyATS step name from extracted context.

        Creates a concise, informative step name that will appear in PyATS reports.
        Should be descriptive enough to identify the specific verification.

        Args:
            context: Context dict returned by extract_step_context()

        Returns:
            str: Formatted step name for PyATS reporting

        Examples:
            return f"Verify BGP peer {context['peer_ip']} on node {context['node']}"
            return f"Verify BD '{context['tenant']}/{context['bd']}' -> Subnet '{context['subnet']}'"
        """
        raise NotImplementedError("Subclasses must implement format_step_name()")

    def format_step_description(self, context: Dict[str, Any]) -> str:
        """Format detailed step description with key verification details.

        Provides detailed information that will be logged for each step,
        including the verification context and any relevant metadata.

        Args:
            context: Context dict returned by extract_step_context()

        Returns:
            str: Detailed description for logging and troubleshooting

        Examples:
            return f"Tenant: {context['tenant']}, L3Out: {context['l3out']}, Node: {context['node']}"
            return f"Tenant: {context['tenant']}, BD: {context['bd']}, Subnet: {context['subnet']}"
        """
        raise NotImplementedError("Subclasses must implement format_step_description()")

    def process_results_with_steps(
        self, results: List[VerificationResult], steps
    ) -> None:
        """Generic result processor with customization through abstract methods.

        This method provides a standardized implementation of result processing
        that eliminates code duplication across test files. It handles:
        - Result categorization and summary logging
        - PyATS step creation with customizable formatting
        - HTML report collection integration
        - Overall test result determination

        Subclasses customize behavior by implementing the required methods:
        - extract_step_context(): Extracts relevant fields from results
        - format_step_name(): Creates PyATS step names
        - format_step_description(): Creates detailed descriptions
        - build_item_identifier_from_context(): Creates HTML report identifiers

        Note: These methods will raise NotImplementedError if not overridden by subclasses.
        Cannot use ABC due to metaclass conflict with aetest.Testcase.

        Args:
            results: List of verification result dictionaries
            steps: PyATS steps object for creating test step reports
        """
        # Categorize results for summary and decision making
        failed, skipped, passed = self.categorize_results(results)

        # Log standardized result summary using abstract method
        test_type = self.__class__.TEST_TYPE_NAME
        self.log_result_summary(test_type, failed, skipped, passed)

        # Log skipped items with customizable formatting
        if skipped:
            self.log_skipped_items(skipped)

        # Create PyATS steps for each result using abstract methods
        self.create_pyats_steps(results, steps)

        # Determine overall test result using existing helper
        self.determine_overall_test_result(failed, skipped, passed)

    def create_pyats_steps(self, results: List[VerificationResult], steps) -> None:
        """Create PyATS steps from results using abstract formatting methods.

        This method handles the generic step creation logic while delegating
        formatting decisions to abstract methods implemented by subclasses.

        Args:
            results: List of verification result dictionaries
            steps: PyATS steps object for creating test step reports
        """
        for result in results:
            if not isinstance(result, dict):
                self.logger.warning(f"Unexpected result format: {result}")
                continue

            try:
                # Use abstract methods for customization
                context = self.extract_step_context(result)
                step_name = self.format_step_name(context)

                with steps.start(step_name, continue_=True) as step:
                    # Add result to HTML collector using existing helpers
                    self.add_step_to_html_collector(result, context)

                    # Log step details for troubleshooting
                    if self.should_log_step_details(result):
                        description = self.format_step_description(context)
                        self.logger.info(description)
                        self.log_additional_step_details(result, context)

                    # Set PyATS step status
                    self.set_step_status(step, result)

            except Exception as e:
                self.logger.error(f"Error creating step for result: {e}", exc_info=True)
                # Create a generic failure step for this result
                with steps.start("Failed to process result", continue_=True) as step:
                    step.failed(f"Step creation failed: {str(e)}")

    def log_skipped_items(self, skipped_results: List[VerificationResult]) -> None:
        """Log skipped items with customizable formatting.

        Default implementation provides generic logging. Subclasses can override
        to provide domain-specific skip item formatting.

        Args:
            skipped_results: List of skipped verification results
        """
        test_type = self.__class__.TEST_TYPE_NAME
        self.logger.warning(f"{len(skipped_results)} {test_type} verifications skipped")

        # Log first few skipped items as examples
        for i, result in enumerate(skipped_results[:5]):  # Limit to first 5
            try:
                context = self.extract_step_context(result)
                reason = result.get("reason", "Unknown reason")
                self.logger.info(f"  - Skipped: {context} ({reason})")
            except Exception:
                self.logger.info(
                    f"  - Skipped result: {result.get('reason', 'Unknown')}"
                )

        if len(skipped_results) > 5:
            self.logger.info(f"  ... and {len(skipped_results) - 5} more")

    def should_log_step_details(self, result: VerificationResult) -> bool:
        """Determine whether to log detailed information for a step.

        Default implementation logs details for failed results only.
        Subclasses can override to customize when details are logged.

        Args:
            result: Verification result dictionary

        Returns:
            bool: True if step details should be logged
        """
        return result.get("status") == "FAILED"

    def log_additional_step_details(
        self, result: VerificationResult, context: Dict[str, Any]
    ) -> None:
        """Log additional step-specific details.

        Default implementation does nothing. Subclasses can override to add
        custom logging for each step (e.g., API details, timing info).

        Args:
            result: Full verification result dictionary
            context: Context dict returned by extract_step_context()
        """
        pass  # Default: no additional logging

    def add_step_to_html_collector(
        self, result: VerificationResult, context: Dict[str, Any]
    ) -> None:
        """Add step result to HTML report collector.

        Default implementation uses existing result collector methods.
        Subclasses can override for custom HTML report integration.

        Args:
            result: Full verification result dictionary
            context: Context dict returned by extract_step_context()
        """
        # Use existing standardized method for adding results
        # This assumes subclass has implemented proper item identification
        try:
            # Extract basic info for the standardized method
            status = result.get("status", "UNKNOWN")
            reason = result.get("reason", "")
            test_type = self.__class__.TEST_TYPE_NAME

            # Try to build item identifier from context
            item_identifier = self.build_item_identifier_from_context(result, context)

            # Use existing add_verification_result method
            self.add_verification_result(
                status=status,
                test_type=test_type.lower(),  # Convert to lowercase for consistency
                item_identifier=item_identifier,
                details=reason if reason else None,
                test_context=None,  # Could be enhanced by subclasses
            )
        except Exception as e:
            self.logger.debug(f"Failed to add result to HTML collector: {e}")
            # Don't fail the test due to reporting issues

    def build_item_identifier_from_context(
        self, result: VerificationResult, context: Dict[str, Any]
    ) -> str:
        """Build item identifier string from extracted context for HTML reporting.

        This method should create a concise, descriptive identifier that uniquely
        identifies the test item in HTML reports and logs. The identifier should
        be meaningful to network operators for troubleshooting.

        Args:
            result: Full verification result dictionary
            context: Context dict returned by extract_step_context()

        Returns:
            str: Item identifier for HTML reporting

        Examples:
            return f"{context['peer_ip']} on node {context['node']}"
            return f"BD '{context['tenant']}/{context['bd']}' -> Subnet '{context['subnet']}'"
            return f"RR {context['rr_node']} to Leaf {context['leaf_node']}"
        """
        raise NotImplementedError(
            "Subclasses must implement build_item_identifier_from_context()"
        )

    def set_step_status(self, step, result: VerificationResult) -> None:
        """Set PyATS step status based on verification result.

        Args:
            step: PyATS step object
            result: Verification result dictionary
        """
        status = result.get("status", "UNKNOWN")
        reason = result.get("reason", "Unknown reason")

        if status == "PASSED" or status == ResultStatus.PASSED:
            step.passed()
        elif status == "SKIPPED" or status == ResultStatus.SKIPPED:
            step.skipped(reason)
        elif status == "FAILED" or status == ResultStatus.FAILED:
            step.failed(reason)
        else:
            step.errored(f"Unknown status: {status}")  # Handle unexpected statuses

    # ============================================================================
    # NEW PATTERN SUPPORT: Configuration-driven methods for 3-function pattern
    # ============================================================================

    async def run_verification_async(self):
        """
        Generic async orchestration that works for ANY verification test.

        This method automatically detects verification pattern based on return type:
        - Dict return → Grouped verification (one API call per group)
        - List return → Item verification (one API call per item)

        Grouped Verification (dict):
        1. Calls get_items_to_verify() → {group_key: [contexts]}
        2. Calls verify_group() for each group asynchronously
        3. Flattens results from all groups

        Item Verification (list):
        1. Calls get_items_to_verify() → [contexts]
        2. Calls verify_item() for each item asynchronously
        3. Returns results

        Subclasses implement either:
        - get_items_to_verify() → dict + verify_group() for grouped pattern
        - get_items_to_verify() → list + verify_item() for item pattern

        Returns:
            List[Dict]: List of verification results
        """
        # Get items to verify from subclass
        items_to_verify = self.get_items_to_verify()

        # Handle case where no items exist - use TEST_CONFIG for skip message
        if not items_to_verify:
            self.logger.info(
                "No items found in data model for verification - test will be skipped"
            )

            # Build skip result from TEST_CONFIG (required in new pattern)
            config = self.TEST_CONFIG
            resource_type = config.get("resource_type", "Resource")
            paths = config.get("schema_paths_list", [])
            managed_objects = config.get("managed_objects", [])

            # Build comprehensive skip message from TEST_CONFIG
            reason = f"No {resource_type} configurations found in data model.\n\n"
            if managed_objects:
                reason += (
                    "Managed Objects Checked:\n"
                    + "\n".join(f"• {mo}" for mo in managed_objects)
                    + "\n\n"
                )
            if paths:
                reason += "Schema Paths Checked:\n" + "\n".join(
                    f"• {path}" for path in paths[:20]
                )
                if len(paths) > 20:
                    reason += f"\n• ... and {len(paths) - 20} more paths"

            return [
                {
                    "status": ResultStatus.SKIPPED,
                    "context": {},
                    "reason": reason,
                    "api_duration": 0,
                }
            ]

        # Detect verification pattern based on return type
        if isinstance(items_to_verify, dict):
            # Grouped verification: {group_key: [contexts]}
            return await self._run_grouped_verification(items_to_verify)
        else:
            # Item verification: [contexts]
            return await self._run_item_verification(items_to_verify)

    async def _run_grouped_verification(self, groups):
        """
        Orchestrates grouped verification where multiple items share one API call.

        This pattern optimizes API efficiency by grouping items that can be fetched
        together (e.g., all subnets in an L3out, all ports in an EPG). Makes ONE
        API call per group instead of one per item.

        Args:
            groups (dict): Groups of items to verify
                Format: {group_key: [context_objects]}
                Example: {"tenant1/l3out1": [route1_ctx, route2_ctx, route3_ctx]}

        Returns:
            list: Flattened list of individual item verification results
        """
        # Filter out empty groups
        non_empty_groups = {k: v for k, v in groups.items() if v}

        if not non_empty_groups:
            # Build skip result from TEST_CONFIG (required in new pattern)
            config = self.TEST_CONFIG
            resource_type = config.get("resource_type", "Resource")
            paths = config.get("schema_paths_list", [])
            managed_objects = config.get("managed_objects", [])

            # Build comprehensive skip message from TEST_CONFIG
            reason = f"No {resource_type} configurations found in data model.\n\n"
            if managed_objects:
                reason += (
                    "Managed Objects Checked:\n"
                    + "\n".join(f"• {mo}" for mo in managed_objects)
                    + "\n\n"
                )
            if paths:
                reason += "Schema Paths Checked:\n" + "\n".join(
                    f"• {path}" for path in paths[:20]
                )
                if len(paths) > 20:
                    reason += f"\n• ... and {len(paths) - 20} more paths"

            return [
                {
                    "status": ResultStatus.SKIPPED,
                    "context": {},
                    "reason": reason,
                    "api_duration": 0,
                }
            ]

        # Validate that test implements verify_group()
        if not hasattr(self, "verify_group"):
            error_msg = (
                f"{self.__class__.__name__} returned dict from get_items_to_verify() "
                f"but does not implement verify_group(). For grouped verification, "
                f"implement: async def verify_group(self, semaphore, client, group_key, contexts)"
            )
            self.logger.error(error_msg)
            raise NotImplementedError(error_msg)

        # Set up concurrency control
        from nac_test.pyats_core.constants import DEFAULT_API_CONCURRENCY

        semaphore = asyncio.Semaphore(DEFAULT_API_CONCURRENCY)

        # Create tasks for all groups
        tasks = []
        client = getattr(self, "client", None)

        for group_key, contexts in non_empty_groups.items():
            task = self.verify_group(semaphore, client, group_key, contexts)
            tasks.append(task)

        # Execute all group verifications concurrently
        results = await asyncio.gather(*tasks, return_exceptions=True)

        # Flatten results (each group returns list of item results)
        flattened_results = []
        for result in results:
            if isinstance(result, list):
                # Normal case: group returned list of individual results
                flattened_results.extend(result)
            elif isinstance(result, Exception):
                # Group verification raised exception
                flattened_results.append(
                    {
                        "status": ResultStatus.FAILED,
                        "reason": f"Group verification exception: {str(result)}",
                        "context": {},
                        "api_duration": 0,
                    }
                )
            else:
                # Unexpected return type
                flattened_results.append(
                    {
                        "status": ResultStatus.FAILED,
                        "reason": f"Unexpected group result type: {type(result)}",
                        "context": {},
                        "api_duration": 0,
                    }
                )

        return flattened_results

    async def _run_item_verification(self, items):
        """
        Orchestrates item-by-item verification where each item gets its own API call.

        This is the traditional pattern where each item is verified independently
        with a dedicated API call. Suitable for items that cannot be efficiently
        grouped or require individual API queries.

        Args:
            items (list): Items to verify
                Format: [context_objects]
                Example: [bd1_ctx, bd2_ctx, bd3_ctx]

        Returns:
            list: List of individual item verification results
        """
        # Validate that test implements verify_item()
        if not hasattr(self, "verify_item"):
            error_msg = (
                f"{self.__class__.__name__} returned list from get_items_to_verify() "
                f"but does not implement verify_item(). For item verification, "
                f"implement: async def verify_item(self, semaphore, client, context)"
            )
            self.logger.error(error_msg)
            raise NotImplementedError(error_msg)

        # Set up concurrency control
        from nac_test.pyats_core.constants import DEFAULT_API_CONCURRENCY

        semaphore = asyncio.Semaphore(DEFAULT_API_CONCURRENCY)

        # Create tasks for all items
        tasks = []
        client = getattr(self, "client", None)

        for context in items:
            task = self.verify_item(semaphore, client, context)
            tasks.append(task)

        # Execute all tasks concurrently
        results = await asyncio.gather(*tasks, return_exceptions=True)

        # Handle exceptions gracefully
        processed_results = []
        for result in results:
            if isinstance(result, dict):
                processed_results.append(result)
            else:
                # Handle exceptions
                processed_results.append(
                    {
                        "status": ResultStatus.FAILED,
                        "reason": f"Unexpected error during verification: {str(result)}",
                        "context": {},
                        "api_duration": 0,
                    }
                )

        return processed_results

    def format_mismatch(self, attribute, expected, actual, context):
        """
        Configuration-driven error formatting for attribute mismatches.

        Reads from TEST_CONFIG to get test-specific metadata for formatting
        professional error messages. Works for any resource type.

        Args:
            attribute: The attribute key that mismatched
            expected: Expected value
            actual: Actual value found
            context: Full context object

        Returns:
            Dict: Formatted verification result with detailed error message
        """
        # Get test-specific configuration
        config = getattr(self, "TEST_CONFIG", {})
        attr_names = config.get("attribute_names", {})
        schema_paths = config.get("schema_paths", {})
        resource_type = config.get("resource_type", "Resource")

        # Use test-specific names or fall back to attribute key
        display_name = attr_names.get(attribute, attribute.replace("_", " ").title())
        schema_path = schema_paths.get(
            attribute, f"data model configuration for '{attribute}'"
        )

        # Build identifier from context
        identifier = self.build_identifier(context)

        return self.format_verification_result(
            status=ResultStatus.FAILED,
            context=context,
            reason=(
                f"{display_name} Mismatch\n\n"
                f"Expected Configuration:\n"
                f"• {display_name}: `{expected}`\n"
                f"• Source: Data model with defaults applied\n\n"
                f"Actual Configuration:\n"
                f"• {display_name}: {actual}\n"
                f"• Source: APIC fabric\n\n"
                f"Please verify:\n"
                f"• {schema_path}\n"
                f"• {resource_type} is properly configured in APIC\n"
                f"• Naming suffixes are correctly applied"
            ),
            api_duration=context.get("api_duration", 0),
        )

    def format_api_error(self, status_code, url, context):
        """
        Generic API error formatting.

        Creates professional error messages for API failures.

        Args:
            status_code: HTTP status code
            url: API endpoint URL
            context: Full context object

        Returns:
            Dict: Formatted verification result with API error details
        """
        config = getattr(self, "TEST_CONFIG", {})
        resource_type = config.get("resource_type", "Resource")
        identifier = self.build_identifier(context)

        return self.format_verification_result(
            status=ResultStatus.FAILED,
            context=context,
            reason=(
                f"API Error: HTTP {status_code}\n\n"
                f"Failed to retrieve {resource_type} configuration from APIC.\n\n"
                f"Request Details:\n"
                f"• URL: {url}\n"
                f"• Resource: {identifier}\n\n"
                f"Please verify:\n"
                f"• APIC connectivity and authentication\n"
                f"• Network connectivity is stable\n"
                f"• {resource_type} exists in APIC fabric\n"
                f"• API endpoint is accessible"
            ),
            api_duration=context.get("api_duration", 0),
        )

    def format_not_found(self, resource_type, identifier, context, *args):
        """
        Generic not-found error formatting.

        Creates professional error messages when resources are not found.

        Args:
            resource_type: Type of resource not found
            identifier: Resource identifier
            context: Full context object

        Returns:
            Dict: Formatted verification result with not-found details
        """
        config = getattr(self, "TEST_CONFIG", {})

        # Get schema paths for better guidance
        schema_paths = config.get("schema_paths", {})
        relevant_paths = []
        for key, path in schema_paths.items():
            if "name" in key.lower() or resource_type.lower() in path.lower():
                relevant_paths.append(path)

        return self.format_verification_result(
            status=ResultStatus.FAILED,
            context=context,
            reason=(
                f"{resource_type} Configuration Not Found\n\n"
                f"Expected Configuration:\n"
                f"• {resource_type}: `{identifier}`\n"
                f"• Status: Exists in APIC\n\n"
                f"Actual Configuration:\n"
                f"• {resource_type}: Not found in APIC fabric\n"
                f"• Status: Missing or not deployed\n\n"
                f"Please verify:\n"
                + (
                    "\n".join(f"• {path}" for path in relevant_paths[:3])
                    if relevant_paths
                    else f"• {resource_type} is defined in data model\n"
                )
                + f"\n• {resource_type} has been deployed to APIC fabric\n"
                f"• Naming suffixes are correctly applied\n"
                f"• Parent objects exist in APIC"
            ),
            api_duration=context.get("api_duration", 0),
        )

    def build_identifier(self, context):
        """
        Build identifier string using TEST_CONFIG format string.

        Args:
            context: Context object with values to format

        Returns:
            str: Formatted identifier string
        """
        config = getattr(self, "TEST_CONFIG", {})
        format_str = config.get("identifier_format", "Resource Verification")

        try:
            # Try to format using the provided format string
            return format_str.format(**context)
        except (KeyError, ValueError):
            # Fallback if format fails
            resource_type = config.get("resource_type", "Resource")
            # Try to build a basic identifier
            if "tenant_name" in context:
                parts = [context.get("tenant_name")]
                if "ap_name" in context or "application_profile_name" in context:
                    parts.append(
                        context.get("ap_name", context.get("application_profile_name"))
                    )
                if "epg_name" in context:
                    parts.append(context.get("epg_name"))
                elif "bd_name" in context:
                    parts.append(context.get("bd_name"))
                return f"{resource_type} '{'/'.join(parts)}'"
            return f"{resource_type} Verification"

    def process_results_smart(self, results, steps):
        """
        Smart result processing using TEST_CONFIG for customization.

        Replaces the 8 helper functions with intelligent processing that
        reads from TEST_CONFIG to determine how to format and process results.

        Args:
            results: List of verification results
            steps: PyATS steps object
        """
        config = getattr(self, "TEST_CONFIG", {})

        # If no TEST_CONFIG, fall back to existing process_results_with_steps
        if not config:
            self.process_results_with_steps(results, steps)
            return

        # Categorize results
        failed, skipped, passed = self.categorize_results(results)

        # Log summary
        resource_type = config.get("resource_type", "Resource")
        test_type_name = config.get("test_type_name", f"{resource_type} Verification")
        self.log_result_summary(test_type_name, failed, skipped, passed)

        # Log skipped items
        if skipped:
            self._log_skipped_items_smart(skipped)

        # Create PyATS steps
        self._create_pyats_steps_smart(results, steps)

        # Determine overall result
        self.determine_overall_test_result(failed, skipped, passed)

    def _create_pyats_steps_smart(self, results, steps):
        """
        Create PyATS steps using TEST_CONFIG for formatting (internal helper).

        Args:
            results: List of verification results
            steps: PyATS steps object
        """
        config = getattr(self, "TEST_CONFIG", {})
        step_name_format = config.get(
            "step_name_format", "{resource_type} Verification"
        )
        resource_type = config.get("resource_type", "Resource")
        test_type_name = config.get("test_type_name", f"{resource_type} Verification")

        for result in results:
            if not isinstance(result, dict):
                self.logger.warning(f"Unexpected result format: {result}")
                continue

            try:
                context = result.get("context", {})

                # Build step name using format string
                try:
                    step_name = step_name_format.format(
                        **context, resource_type=resource_type
                    )
                except (KeyError, ValueError):
                    # Fallback to basic name
                    step_name = self.build_identifier(context)

                with steps.start(step_name, continue_=True) as step:
                    # Add to HTML collector
                    self._add_step_to_html_collector_smart(result, context)

                    # Log details for failures
                    if result.get("status") in [ResultStatus.FAILED, "FAILED"]:
                        self._log_step_details_smart(result, context)

                    # Set step status
                    self.set_step_status(step, result)

            except Exception as e:
                self.logger.error(f"Error creating step for result: {e}", exc_info=True)
                with steps.start("Failed to process result", continue_=True) as step:
                    step.failed(f"Step creation failed: {str(e)}")

    def _log_skipped_items_smart(self, skipped_results):
        """
        Log skipped items using TEST_CONFIG for formatting (internal helper).

        Args:
            skipped_results: List of skipped results
        """
        config = getattr(self, "TEST_CONFIG", {})
        resource_type = config.get("resource_type", "Resource")

        self.logger.warning(
            f"{len(skipped_results)} {resource_type} verifications skipped"
        )

        for i, result in enumerate(skipped_results[:5]):
            context = result.get("context", {})
            identifier = self.build_identifier(context)
            reason = result.get("reason", "Unknown reason")
            self.logger.info(f"  - Skipped: {identifier} ({reason})")

        if len(skipped_results) > 5:
            self.logger.info(f"  ... and {len(skipped_results) - 5} more")

    def _log_step_details_smart(self, result, context):
        """
        Log step details using TEST_CONFIG for field selection (internal helper).

        Args:
            result: Verification result
            context: Context object
        """
        config = getattr(self, "TEST_CONFIG", {})
        log_fields = config.get("log_fields", [])

        # Log configured fields
        for field in log_fields:
            value = context.get(field)
            if value:
                display_name = field.replace("_", " ").title()
                self.logger.info(f"  - {display_name}: {value}")

        # Log API duration if available
        api_duration = context.get("api_duration", 0)
        if api_duration:
            self.logger.info(f"  - API Duration: {api_duration:.3f}s")

    def _add_step_to_html_collector_smart(self, result, context):
        """
        Add step to HTML collector using TEST_CONFIG (internal helper).

        This method adds results directly to the collector without template wrapping.
        Tests using TEST_CONFIG provide complete, well-crafted `reason` messages that
        should be displayed as-is in HTML reports. Using add_verification_result()
        would wrap these messages in redundant templates like
        "verification Resource Verification verified successfully - {reason}".

        Args:
            result: Verification result with 'status' and 'reason' keys
            context: Context object with optional 'api_context' for command linking
        """
<<<<<<< HEAD
        config = getattr(self, "TEST_CONFIG", {})
        test_type_name = config.get("test_type_name", "Verification")
=======
        # Get status and reason directly from result
        status = result.get("status", "UNKNOWN")
        reason = result.get("reason", "")
>>>>>>> e7dc493a

        # Convert to enum if needed - handle both string and ResultStatus enum input
        # Tests may return either format depending on implementation
        if isinstance(status, ResultStatus):
            status_enum = status
        elif isinstance(status, str):
            status_enum = self.map_string_status_to_enum(status)
        else:
            status_enum = ResultStatus.INFO  # Fallback for unexpected types

<<<<<<< HEAD
        # Get status and reason
        status = result.get("status", "UNKNOWN")
        reason = result.get("reason", "")

        # Add to collector
        self.add_verification_result(
            status=status,
            test_type=test_type_name.lower(),
            item_identifier=identifier,
            details=reason if reason else None,
=======
        # Add directly to collector - use reason as the complete message
        # This preserves test-provided messages without template wrapping
        self.result_collector.add_result(
            status_enum,
            reason if reason else f"Test completed with status: {status}",
>>>>>>> e7dc493a
            test_context=context.get("api_context"),
        )

    @aetest.cleanup
    def cleanup(self) -> None:
        """Clean up test resources and save test results.

        This cleanup method is called after all test steps complete.
        It performs the following:
        1. Flushes and shuts down batching reporter (if enabled)
        2. Uninstalls step interceptors
        3. Saves collected results to JSON for report generation
        """
        # Clean up batching reporter if it was initialized
        if hasattr(self, "batching_reporter") and self.batching_reporter:
            try:
                # Flush any remaining messages
                self.logger.debug("Shutting down batching reporter...")
                shutdown_stats = self.batching_reporter.shutdown(timeout=5.0)

                self.logger.info(
                    "Batching reporter shutdown complete - processed %d messages in %d batches",
                    shutdown_stats.get("total_messages", 0),
                    shutdown_stats.get("total_batches", 0),
                )

                # Uninstall step interceptors
                if hasattr(self, "step_interceptor") and self.step_interceptor:
                    self.step_interceptor.uninstall_interceptors()

                    # Clear global references
                    interceptor_module.batching_reporter = None
                    interceptor_module.interception_enabled = False

            except Exception as e:
                self.logger.error("Error during batching reporter cleanup: %s", e)
                # Don't fail the test due to cleanup issues

        # Report controller recovery statistics
        if (
            hasattr(self, "_controller_recovery_count")
            and self._controller_recovery_count > 0
        ):
            self.logger.warning(
                f"📊 CONTROLLER RECOVERY SUMMARY: {self._controller_recovery_count} recovery event{'s' if self._controller_recovery_count > 1 else ''} "
                f"during test execution (total downtime: ~{self._total_recovery_downtime:.1f}s)"
            )

            # TODO: Add controller recovery statistics to HTML reports for operational analysis
            # This would track recovery patterns, downtime trends, and controller health metrics
            # in the HTML reports for post-test analysis and capacity planning. Benefits include:
            # - Historical recovery pattern analysis
            # - Controller performance trending
            # - Network reliability metrics for reporting
            # Currently commented out - needs testing to ensure proper integration with report generation
            #
            # if hasattr(self, "result_collector"):
            #     from nac_test.pyats_core.reporting.types import ResultStatus
            #     self.result_collector.add_result(
            #         ResultStatus.INFO,
            #         f"Controller experienced {self._controller_recovery_count} connectivity issue(s) "
            #         f"with total downtime of ~{self._total_recovery_downtime:.1f}s (all recovered successfully)"
            #     )

        # Save test results for HTML report generation
        if hasattr(self, "result_collector"):
            try:
                self.logger.debug(
                    "XXX cleanup: About to save results from result_collector"
                )
                output_file = self.result_collector.save_to_file()
                self.logger.debug(f"XXX cleanup: Saved test results to: {output_file}")
            except Exception as e:
                self.logger.error(f"Failed to save test results: {e}")
                # Don't fail the test due to reporting issues<|MERGE_RESOLUTION|>--- conflicted
+++ resolved
@@ -239,10 +239,6 @@
         # Log which directory is being used for troubleshooting
         self.logger.debug(
             f"Using HTML report data directory for test type '{test_type}': {html_report_data_dir}"
-        )
-
-        self.logger.debug(
-            f"XXX _initialize_result_collector: base_output_dir={base_output_dir}, html_report_data_dir={html_report_data_dir}"
         )
 
         # Generate unique test ID
@@ -2373,14 +2369,9 @@
             result: Verification result with 'status' and 'reason' keys
             context: Context object with optional 'api_context' for command linking
         """
-<<<<<<< HEAD
-        config = getattr(self, "TEST_CONFIG", {})
-        test_type_name = config.get("test_type_name", "Verification")
-=======
         # Get status and reason directly from result
         status = result.get("status", "UNKNOWN")
         reason = result.get("reason", "")
->>>>>>> e7dc493a
 
         # Convert to enum if needed - handle both string and ResultStatus enum input
         # Tests may return either format depending on implementation
@@ -2391,24 +2382,11 @@
         else:
             status_enum = ResultStatus.INFO  # Fallback for unexpected types
 
-<<<<<<< HEAD
-        # Get status and reason
-        status = result.get("status", "UNKNOWN")
-        reason = result.get("reason", "")
-
-        # Add to collector
-        self.add_verification_result(
-            status=status,
-            test_type=test_type_name.lower(),
-            item_identifier=identifier,
-            details=reason if reason else None,
-=======
         # Add directly to collector - use reason as the complete message
         # This preserves test-provided messages without template wrapping
         self.result_collector.add_result(
             status_enum,
             reason if reason else f"Test completed with status: {status}",
->>>>>>> e7dc493a
             test_context=context.get("api_context"),
         )
 
